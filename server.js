--- conflicted
+++ resolved
@@ -30,17 +30,8 @@
   app.use(connect.logger(':method :url (:response-time ms)'));
 }
 app.disable('x-powered-by');
-<<<<<<< HEAD
-app.use(function(req,res,next) {
-    console.log("url is : " + req.url);
-    next();
-});
-app.use(express.json());
-app.use(express.urlencoded());
-=======
 app.use(connect.json());
 app.use(connect.urlencoded());
->>>>>>> 156806d0
 app.use(function(req, res, next){
   var match = req.path.match(/\/api\/(.*)/);
   if (match) {
