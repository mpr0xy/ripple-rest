var fs    = require('fs');
var path  = require('path');
var URL   = require('url');
var nconf = require('nconf');

/** Load Configuration according to the following hierarchy 
 *  (where items higher on the list take precedence)
 *
 *  1. Command line arguments
 *  2. Environment variables
 *  3. The config.json file (if it exists) in the root directory
 *  4. The defaults defined below
 */

nconf.argv().env();

// Get rippled from command line args, if supplied
if (nconf.get('rippled')) {
  var match = nconf.get('rippled').match(/^(wss|ws):\/\/(.+):([0-9]+)$/);
  if (match) {
    nconf.overrides({
      rippled_servers: [{
        host: match[2],
        port: match[3],
        secure: (match[1] === 'wss')
      }]
    });
  }
}

// If config.json exists, load from that
<<<<<<< HEAD
var configPath = nconf.get('config') || path.join(__dirname, '/config.json');

if (fs.existsSync(configPath)) {
  nconf.file(configPath);
}

if (nconf.get('rippled')) {
  var rippledURL = URL.parse(nconf.get('rippled'));

  var opts = {
    host: rippledURL.hostname,
    port: Number(rippledURL.port),
    secure: (rippledURL.protocol === 'wss:')
  }

  nconf.set('rippled_servers', [ opts ]);
}
=======
try {
  var config_url = nconf.get('config') || './config.json';
  fs.readFileSync(config_url);
  nconf.file(config_url);
} catch (err) {}
>>>>>>> 12b6b628

nconf.defaults({
  PORT: 5990,
  NODE_ENV: 'development',
  HOST: 'localhost',
  // sqlite: {
  //   schemas: __dirname + '/../schemas-for-sqlite',
  //   files: __dirname + '../'
  // },
  rippled_servers: [
    {
      host: 's-west.ripple.com',
      port: 443,
      secure: true
    }
  ]
});

module.exports = nconf;<|MERGE_RESOLUTION|>--- conflicted
+++ resolved
@@ -29,31 +29,11 @@
 }
 
 // If config.json exists, load from that
-<<<<<<< HEAD
-var configPath = nconf.get('config') || path.join(__dirname, '/config.json');
-
-if (fs.existsSync(configPath)) {
-  nconf.file(configPath);
-}
-
-if (nconf.get('rippled')) {
-  var rippledURL = URL.parse(nconf.get('rippled'));
-
-  var opts = {
-    host: rippledURL.hostname,
-    port: Number(rippledURL.port),
-    secure: (rippledURL.protocol === 'wss:')
-  }
-
-  nconf.set('rippled_servers', [ opts ]);
-}
-=======
 try {
   var config_url = nconf.get('config') || './config.json';
   fs.readFileSync(config_url);
   nconf.file(config_url);
 } catch (err) {}
->>>>>>> 12b6b628
 
 nconf.defaults({
   PORT: 5990,
